; PlatformIO Project Configuration File
;
;   Build options: build flags, source filter
;   Upload options: custom upload port, speed and extra flags
;   Library options: dependencies, extra library storages
;   Advanced options: extra scripting
;
; Please visit documentation for the other options and examples
; https://docs.platformio.org/page/projectconf.html

[env]
upload_speed = 921600
monitor_speed = 115200 ; must remain at 115200 for improv
board_build.filesystem = littlefs
extra_scripts =
    build_flags.py
    pre:build_web_content.py
    pre:auto_firmware_version.py

; ================================================================================
; ESP8266 Environment - Original RATGDO with Arduino-HomeKit-ESP8266
; ================================================================================
[env:ratgdo_esp8266_hV25]
framework = arduino
platform = espressif8266
board = d1_mini
board_build.ldscript = eagle.flash.4m2m.ld
build_flags =
    -Llib/lwip2
    -llwip2-536
    ${env.build_flags}
    '-Wno-unused-variable'
    -D ESP8266
    -D PIO_FRAMEWORK_ARDUINO_LWIP2_LOW_MEMORY_LOW_FLASH
    -D PIO_FRAMEWORK_ARDUINO_MMU_CACHE16_IRAM48_SECHEAP_SHARED
    ;-D HOMEKIT_USE_IRAM
    -D HOMEKIT_USE_RATGDO_LOG
    -D GW_PING_CHECK
    ;-D USE_NTP_TIMESTAMP
    ;-D CRASH_DEBUG
    ;-D DEBUG_UPDATER=Serial
monitor_filters = esp8266_exception_decoder
lib_deps =
    https://github.com/dkerr64/Arduino-HomeKit-ESP8266.git#2cdfe89c89b4743edf5d0fbfb1f00768f23b81d1
    https://github.com/jgstroud/EspSaveCrash.git#cf2803abfa51a83c93548f2591d4564a47845a72
    https://github.com/improv-wifi/sdk-cpp.git#v1.2.5
    https://github.com/ratgdo/espsoftwareserial.git#autobaud
    dancol90/ESP8266Ping@^1.1.0
    https://github.com/mathertel/OneButton#2.6.1
    https://github.com/davidshimjs/qrcodejs.git#04f46c6a0708418cb7b96fc563eacae0fbf77674
lib_ldf_mode = deep+


; ================================================================================
; ESP8266 Environment - Original RATGDO with Arduino-HomeKit-ESP8266 - uses http upload to update esp8266
; ================================================================================
[env:ratgdo_esp8266_hV25_http_upload]
extends = env:ratgdo_esp8266_hV25
upload_port = 192.168.1.11
upload_protocol = custom
extra_scripts = 
    build_flags.py
    pre:build_web_content.py
    pre:auto_firmware_version.py
    post:upload_fw.py

<<<<<<< HEAD

=======
>>>>>>> eaf2c871
; ================================================================================
; ESP32 Environment with GDOLIB - Uses HomeSpan and GDOLIB for door comms
; ================================================================================
[env:ratgdo_esp32_gdolib]
framework = arduino
platform = espressif32
board = esp32dev
board_build.partitions = min_spiffs.csv
build_flags =
    ${env.build_flags}
    '-Wno-unused-variable'
    -D ESP32
    -D USE_GDOLIB
    -D HOMEKIT_USE_RATGDO_LOG
    -D GW_PING_CHECK
    ;-D USE_NTP_TIMESTAMP
    ;-D CRASH_DEBUG
    ;-D DEBUG_UPDATER=Serial
monitor_filters = esp32_exception_decoder
lib_deps =
    homespan/HomeSpan@^1.9.0
    https://github.com/jgstroud/EspSaveCrash.git#cf2803abfa51a83c93548f2591d4564a47845a72
    https://github.com/improv-wifi/sdk-cpp.git#v1.2.5
    https://github.com/dkerr64/GDOLIB.git#sw-serial
    https://github.com/mathertel/OneButton#2.6.1
lib_ldf_mode = deep+

; ================================================================================
; ESP32 Environment without GDOLIB - Uses HomeSpan but original comms implementation
; ================================================================================
[env:ratgdo_esp32_no_gdolib]
framework = arduino
platform = espressif32
board = esp32dev
board_build.partitions = min_spiffs.csv
build_flags =
    ${env.build_flags}
    '-Wno-unused-variable'
    -D ESP32
    -D HOMEKIT_USE_RATGDO_LOG
    -D GW_PING_CHECK
    ;-D USE_NTP_TIMESTAMP
    ;-D CRASH_DEBUG
    ;-D DEBUG_UPDATER=Serial
monitor_filters = esp32_exception_decoder
lib_deps =
    homespan/HomeSpan@^1.9.0
    https://github.com/jgstroud/EspSaveCrash.git#cf2803abfa51a83c93548f2591d4564a47845a72
    https://github.com/improv-wifi/sdk-cpp.git#v1.2.5
    https://github.com/ratgdo/espsoftwareserial.git#autobaud
    https://github.com/mathertel/OneButton#2.6.1
lib_ldf_mode = deep+

; ================================================================================
; Test environments
; ================================================================================

; Test environment for rollover testing
[env:test_rollover]
framework = arduino
platform = espressif8266
board = d1_mini
board_build.ldscript = eagle.flash.4m2m.ld
build_flags =
    -Llib/lwip2
    -llwip2-536
    ${env.build_flags}
    '-Wno-unused-variable'
    -D ESP8266
    -D PIO_FRAMEWORK_ARDUINO_LWIP2_LOW_MEMORY_LOW_FLASH
    -D PIO_FRAMEWORK_ARDUINO_MMU_CACHE16_IRAM48_SECHEAP_SHARED
    ;-D HOMEKIT_USE_IRAM
    -D GW_PING_CHECK
    -D TEST_ROLLOVER  ; Enable rollover testing
lib_deps =
    https://github.com/dkerr64/Arduino-HomeKit-ESP8266.git#2cdfe89c89b4743edf5d0fbfb1f00768f23b81d1
    https://github.com/jgstroud/EspSaveCrash.git#cf2803abfa51a83c93548f2591d4564a47845a72
    https://github.com/improv-wifi/sdk-cpp.git#v1.2.5
    https://github.com/ratgdo/espsoftwareserial.git#autobaud
    dancol90/ESP8266Ping@^1.1.0
    https://github.com/mathertel/OneButton#2.6.1
    https://github.com/davidshimjs/qrcodejs.git#04f46c6a0708418cb7b96fc563eacae0fbf77674
lib_ldf_mode = deep+

; Native testing environment
[env:native]
platform = native
targets = test
framework = 
build_flags = 
    -std=c++11
    -D UNIT_TEST
    -D NATIVE_BUILD
    -I src
    -I lib/ratgdo
    -I test/mocks
test_framework = unity
lib_deps = Unity

; Test environments for different test suites
[env:test_core]
platform = native
targets = test
framework = 
build_flags = 
    -std=c++11
    -D UNIT_TEST
    -D NATIVE_BUILD
    -I src
    -I lib/ratgdo
    -I test/mocks
test_framework = unity
lib_deps = Unity
test_filter = test_core

[env:test_integration]
platform = native
targets = test
framework = 
build_flags = 
    -std=c++11
    -D UNIT_TEST
    -D NATIVE_BUILD
    -I src
    -I lib/ratgdo
    -I test/mocks
test_framework = unity
lib_deps = Unity
test_filter = test_integration

[env:test_performance]
platform = native
targets = test
framework = 
build_flags = 
    -std=c++11
    -D UNIT_TEST
    -D NATIVE_BUILD
    -I src
    -I lib/ratgdo
    -I test/mocks
test_framework = unity
lib_deps = Unity
test_filter = test_performance

[env:test_hardware]
platform = native
targets = test
framework = 
build_flags = 
    -std=c++11
    -D UNIT_TEST
    -D NATIVE_BUILD
    -I src
    -I lib/ratgdo
    -I test/mocks
test_framework = unity
lib_deps = Unity
test_filter = test_hardware

; ================================================================================
; Aliases for backward compatibility
; ================================================================================
[env:esp8266]
extends = env:ratgdo_esp8266_hV25

[env:esp32]
extends = env:ratgdo_esp32_gdolib

[env:esp32_no_gdolib]
extends = env:ratgdo_esp32_no_gdolib<|MERGE_RESOLUTION|>--- conflicted
+++ resolved
@@ -64,10 +64,21 @@
     pre:auto_firmware_version.py
     post:upload_fw.py
 
-<<<<<<< HEAD
-
-=======
->>>>>>> eaf2c871
+
+
+; ================================================================================
+; ESP8266 Environment - Original RATGDO with Arduino-HomeKit-ESP8266 - uses http upload to update esp8266
+; ================================================================================
+[env:ratgdo_esp8266_hV25_http_upload]
+extends = env:ratgdo_esp8266_hV25
+upload_port = 192.168.1.11
+upload_protocol = custom
+extra_scripts = 
+    build_flags.py
+    pre:build_web_content.py
+    pre:auto_firmware_version.py
+    post:upload_fw.py
+
 ; ================================================================================
 ; ESP32 Environment with GDOLIB - Uses HomeSpan and GDOLIB for door comms
 ; ================================================================================
