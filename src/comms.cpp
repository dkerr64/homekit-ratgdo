--- conflicted
+++ resolved
@@ -68,11 +68,7 @@
 #define SECPLUS1_DIGITAL_WALLPLATE_TIMEOUT 15000
 #define SECPLUS1_RX_MESSAGE_TIMEOUT 10
 #define SECPLUS1_TX_WINDOW 150
-<<<<<<< HEAD
 #define SECPLUS1_TX_MINIMUM_DELAY 30
-=======
-#define SECPLUS1_TX_MINIMUM_DELAY 40
->>>>>>> eaf2c871
 
 #define COMMS_STATUS_TIMEOUT 2000
 bool comms_status_done = false;
@@ -722,38 +718,6 @@
     }
 
     // Calculate door open/close duration
-<<<<<<< HEAD
-    if (current_state == CURR_OPENING && garage_door.current_state == CURR_CLOSED)
-    {
-        start_opening = _millis();
-        ESP_LOGD(TAG, "Record start time of door opening: %llums", (uint64_t)start_opening);
-    }
-    else if (current_state == CURR_OPEN && garage_door.current_state == CURR_OPENING && start_opening > 0)
-    {
-        _millis_t open_duration = _millis() - start_opening;
-        open_counter++;
-        open_average += ((int32_t)open_duration - (int32_t)open_average) / std::min(open_counter, FACTOR);
-        garage_door.openDuration = (open_average + 500) / 1000; // round up/down to closest second
-        ESP_LOGI(TAG, "Door open duration: %lums, average: %lums", (uint32_t)open_duration, (uint32_t)open_average);
-    }
-    else if (current_state == CURR_CLOSING && garage_door.current_state == CURR_OPEN)
-    {
-        start_closing = _millis();
-        ESP_LOGD(TAG, "Record start time of door closing: %llums", (uint64_t)start_closing);
-    }
-    else if (current_state == CURR_CLOSED && garage_door.current_state == CURR_CLOSING && start_closing > 0)
-    {
-        _millis_t close_duration = _millis() - start_opening;
-        close_counter++;
-        close_average += ((int32_t)close_duration - (int32_t)close_average) / std::min(close_counter, FACTOR);
-        garage_door.closeDuration = (close_average + 500) / 1000; // round up/down to closest second
-        ESP_LOGI(TAG, "Door close duration: %lums, average: %lums", (uint32_t)close_duration, (uint32_t)close_average);
-    }
-    else if (current_state == CURR_STOPPED)
-    {
-        // If door is stopped (neither fully open or fully closed) then abort measuring duration
-        start_opening = 0;
-=======
     constexpr int32_t factor = 5; // Number of door operations to average across.
     static _millis_t open_average = 0;
     static int32_t open_counter = 0;
@@ -796,7 +760,6 @@
     }
     if (current_state == CURR_STOPPED)
     {
->>>>>>> eaf2c871
         start_closing = 0;
     }
 
@@ -842,7 +805,6 @@
 }
 
 void sec1_process_message(uint8_t key, uint8_t value)
-<<<<<<< HEAD
 {
     static _millis_t lastTime = 0;
 
@@ -1009,6 +971,11 @@
         {
             // only use for real sec1 commm debugging, its just too chatty
             // ESP_LOGI(TAG, "SEC1 RX 0x3A value: 0x%02X", value);
+        // light & lock
+        case secplus1Codes::LightLockStatus:
+        {
+            // only use for real sec1 commm debugging, its just too chatty
+            // ESP_LOGI(TAG, "SEC1 RX 0x3A value: 0x%02X", value);
 
             // upper nibble must be 0x5 or 0x1
             if (((value & 0xF0) != 0x50) && ((value & 0xF0) != 0x10))
@@ -1202,317 +1169,6 @@
         byte_count = 0;
     }
 
-=======
-{
-    // timestamp message
-    last_rx_msg = _millis();
-
-    // ESP_LOGD(TAG, "SEC1 RX MSG: %02X:%02X", key, value);
-
-    if (key == secplus1Codes::DoorButtonPress)
-    {
-        ESP_LOGI(TAG, "SEC1 RX 0x30 (door press)");
-        manual_recovery();
-        if (motionTriggers.bit.doorKey)
-        {
-            notify_homekit_motion(true);
-        }
-    }
-    // wall panel is sending out 0x31 (Door Button Release) when it starts up
-    // but also on release of door button
-    else if (key == secplus1Codes::DoorButtonRelease)
-    {
-        ESP_LOGI(TAG, "SEC1 RX 0x31 (door release)");
-
-        // Possible power up of 889LM
-        if (doorState == GarageDoorCurrentState::UNKNOWN)
-        {
-            wallplateBooting = true;
-        }
-    }
-    else if (key == secplus1Codes::LightButtonPress)
-    {
-        ESP_LOGI(TAG, "SEC1 RX 0x32 (light press)");
-        manual_recovery();
-    }
-    else if (key == secplus1Codes::LightButtonRelease)
-    {
-        ESP_LOGI(TAG, "SEC1 RX 0x33 (light release)");
-    }
-
-    // 2 byte status messages (0x38 - 0x3A)
-    // its the byte sent out by the wallplate + the byte transmitted by the opener
-    if (key == secplus1Codes::DoorStatus || key == secplus1Codes::ObstructionStatus || key == secplus1Codes::LightLockStatus)
-    {
-        // only use for real sec1 commm debugging, its just too chatty
-#ifdef DEBUG_SECPLUS1_COMMS
-        ESP_LOGD(TAG, "SEC1 RX STATUS MSG: %02X:%02X", key, value);
-#endif
-
-        switch (key)
-        {
-        // door status
-        case secplus1Codes::DoorStatus:
-        {
-            // 0x5X = stopped
-            // 0x0X = moving
-            // best attempt to trap invalid values (due to collisions)
-            if (((value & 0xF0) != 0x00) && ((value & 0xF0) != 0x50) && ((value & 0xF0) != 0xB0))
-            {
-                ESP_LOGI(TAG, "SEC1 RX DoorStatus(0x38) \"value\" upper nibble not 0x0 or 0x5 or 0xB, received: 0x%02X", value);
-                break;
-            }
-
-            // sec+1 doors sometimes report wrong door status
-            // back to origional code, MJS 8/14/2025 confirmed logging
-            // it could report a valid byte but its not really valid
-            // ie: opening when its already open
-            static uint8_t prevDoor = 0xFF; // Initialize to invalid value
-            if (prevDoor != value)
-            {
-                prevDoor = value;
-                break;
-            }
-
-            // mask off door status bits
-            value = (value & 0x7);
-            // 000 0x0 stopped
-            // 001 0x1 opening
-            // 010 0x2 open
-            // 100 0x4 closing
-            // 101 0x5 closed
-            // 110 0x6 stopped
-
-            GarageDoorCurrentState current_state = garage_door.current_state;
-            switch (value)
-            {
-            case 0x00:
-                if (garage_door.current_state == CURR_CLOSED || garage_door.current_state == CURR_OPEN)
-                {
-                    ESP_LOGI(TAG, "Ignoring invalid door state change from %s to STOPPED (0x00)", (garage_door.current_state == CURR_CLOSED) ? "CLOSED" : "OPEN");
-                    break;
-                }
-                current_state = GarageDoorCurrentState::CURR_STOPPED;
-                break;
-            case 0x01:
-                if (garage_door.current_state == CURR_OPEN)
-                {
-                    ESP_LOGI(TAG, "Ignoring invalid door state change from OPEN to OPENING");
-                    break;
-                }
-                current_state = GarageDoorCurrentState::CURR_OPENING;
-                break;
-            case 0x02:
-                current_state = GarageDoorCurrentState::CURR_OPEN;
-                break;
-            // no 0x03 known
-            case 0x04:
-                if (garage_door.current_state == CURR_CLOSED)
-                {
-                    ESP_LOGI(TAG, "Ignoring invalid door state change from CLOSED to CLOSING");
-                    break;
-                }
-                current_state = GarageDoorCurrentState::CURR_CLOSING;
-                break;
-            case 0x05:
-                current_state = GarageDoorCurrentState::CURR_CLOSED;
-                break;
-            case 0x06:
-                if (garage_door.current_state == CURR_CLOSED || garage_door.current_state == CURR_OPEN)
-                {
-                    ESP_LOGI(TAG, "Ignoring invalid door state change from %s to STOPPED (0x06)", (garage_door.current_state == CURR_CLOSED) ? "CLOSED" : "OPEN");
-                    break;
-                }
-                current_state = GarageDoorCurrentState::CURR_STOPPED;
-                break;
-            default:
-                ESP_LOGE(TAG, "SEC1 RX Got unknown \"value\" for door state");
-                current_state = GarageDoorCurrentState::UNKNOWN;
-                break;
-            }
-            update_door_state(current_state);
-            break;
-        }
-
-        // obstruction states (not confirmed)
-        case secplus1Codes::ObstructionStatus:
-        {
-            // currently not using
-            // BIT3 set is obstructed
-            break;
-        }
-
-        // light & lock
-        case secplus1Codes::LightLockStatus:
-        {
-            // only use for real sec1 commm debugging, its just too chatty
-            // ESP_LOGI(TAG, "SEC1 RX 0x3A value: 0x%02X", value);
-
-            // upper nibble must be 5
-            if ((value & 0xF0) != 0x50)
-            {
-                ESP_LOGI(TAG, "SEC1 RX LightLockStatus(0x3A) \"value\" upper nibble not 0x5, received: 0x%02X", value);
-                break;
-            }
-
-            // make sure 2 same in a row
-            // MJS 8/14/2025 during logging observed this situation
-            static uint8_t prevLightLock = 0xFF; // Initialize to invalid value
-            if (value != prevLightLock)
-            {
-                prevLightLock = value;
-                break;
-            }
-
-            lightState = bitRead(value, 2);
-            lockState = !bitRead(value, 3);
-
-            // light status
-            static uint8_t lastLightState = 0xff;
-            // light state change?
-            if (lightState != lastLightState)
-            {
-                ESP_LOGI(TAG, "status LIGHT: %s", lightState ? "On" : "Off");
-                lastLightState = lightState;
-                notify_homekit_light((bool)lightState);
-                if (motionTriggers.bit.lightKey)
-                {
-                    notify_homekit_motion(true);
-                }
-            }
-
-            // lock status
-            static uint8_t lastLockState = 0xff;
-            // lock state change?
-            if (lockState != lastLockState)
-            {
-                ESP_LOGI(TAG, "status LOCK: %s", lockState ? "Secured" : "Unsecured");
-                lastLockState = lockState;
-
-                if (lockState)
-                {
-                    garage_door.current_lock = CURR_LOCKED;
-                    garage_door.target_lock = TGT_LOCKED;
-                }
-                else
-                {
-                    garage_door.current_lock = CURR_UNLOCKED;
-                    garage_door.target_lock = TGT_UNLOCKED;
-                }
-                notify_homekit_target_lock(garage_door.target_lock);
-                notify_homekit_current_lock(garage_door.current_lock);
-                if (motionTriggers.bit.lockKey)
-                {
-                    notify_homekit_motion(true);
-                }
-            }
-
-            break;
-        }
-        }
-    }
-}
-
-void comms_loop_sec1()
-{
-    static bool reading_msg = false;
-    static uint32_t byte_count = 0;
-    static RxPacket rx_packet;
-    bool gotMessage = false;
-
-    // CTS timer, after xxx, clear CTS
-    if (clearToSend)
-    {
-        // more than 150ms elasped?
-        if ((_millis() - cts_signal) > SECPLUS1_TX_WINDOW)
-        {
-            clearToSend = false;
-        }
-    }
-
-    // get all the rxed bytes processed now
-    while (sw_serial.available())
-    {
-        uint8_t ser_byte = sw_serial.read();
-
-        clearToSend = false;
-
-        if (!reading_msg)
-        {
-            // valid?
-            if (ser_byte >= 0x30 && ser_byte <= 0x3A)
-            {
-                byte_count = 0;
-                rx_packet[byte_count++] = ser_byte;
-                reading_msg = true;
-                // timestamp beinging of message
-                msg_start = _millis();
-            }
-            else
-            {
-                ESP_LOGD(TAG, "SEC1 RX invalid byte 0x%02X", ser_byte);
-            }
-            // is it single byte command?
-            // really all commands are single byte
-            // is it a button push or release? (FROM WALL PANEL)
-            if (ser_byte >= 0x30 && ser_byte <= 0x37)
-            {
-                rx_packet[1] = 0;
-                reading_msg = false;
-                byte_count = 0;
-                gotMessage = true;
-            }
-        }
-        else
-        {
-            // save next byte with bounds checking to prevent overflow
-            if (byte_count < sizeof(rx_packet))
-            {
-                rx_packet[byte_count++] = ser_byte;
-            }
-            else
-            {
-                ESP_LOGE(TAG, "SEC1 RX buffer overflow, discarding byte");
-                reading_msg = false;
-                byte_count = 0;
-                return;
-            }
-
-            if (byte_count == RX_LENGTH)
-            {
-                reading_msg = false;
-                byte_count = 0;
-                gotMessage = true;
-            }
-        }
-
-        if (gotMessage == true)
-        {
-            sec1_process_message(rx_packet[0], rx_packet[1]);
-            // window to tx is open, set CTS
-            cts_signal = _millis();
-            clearToSend = true;
-        }
-    } // while
-
-    // timout check was incorrectly inside of the sw_serial.available() if above
-    // incomplete message timeout?
-    if (gotMessage == false && reading_msg == true && ((_millis() - msg_start) > SECPLUS1_RX_MESSAGE_TIMEOUT))
-    {
-        ESP_LOGE(TAG, "SEC1 RX message timeout, 1 byte of 2 byte message received [rx_packet[0]=0x%02X]", rx_packet[0]);
-
-        // if we have a partial packet and it's been over 15ms since last byte was read,
-        // the rest is not coming (a full packet should be received in ~10ms),
-        // discard it so we can read the following packet correctly
-        // so how did we lose it
-        //
-        // ⁡⁢⁣⁡⁢⁣⁢MJS-8/12/2025 - measued time 9-10ms for 2byte messages⁡
-        reading_msg = false;
-        byte_count = 0;
-        return;
-    }
-
->>>>>>> eaf2c871
     // if still reading the message in, no need to process further
     // as its not really good time to TX, and next byte is expected within 10ms
     if (reading_msg == true)
@@ -1556,15 +1212,11 @@
 
         now = _millis();
 
-<<<<<<< HEAD
         okToSend = true;
         if (last_tx)
             okToSend = ((int32_t)(now - last_tx) > SECPLUS1_TX_MINIMUM_DELAY); // after TX minmum delay between messages
         if (!okToSend)
             ESP_LOGD(TAG, "waiting fro last_tx > 30ms");
-=======
-        okToSend = ((int32_t)(now - last_tx) > SECPLUS1_TX_MINIMUM_DELAY); // after TX minmum delay between messages
->>>>>>> eaf2c871
         // not using any cmd delays anymore
         // okToSend &= ((int32_t)(now - last_tx) > (int32_t)cmdDelay);        // after any extended command delays ( > MINIMUM )
 
@@ -1573,23 +1225,6 @@
         {
             okToSend &= clearToSend;
 
-<<<<<<< HEAD
-=======
-            if (clearToSend != lastClearToSend)
-            {
-                if (clearToSend == true)
-                {
-                    ESP_LOGD(TAG, "SEC1 TX CTS");
-                }
-                else
-                {
-                    ESP_LOGD(TAG, "SEC1 TX !CTS");
-                }
-
-                lastClearToSend = clearToSend;
-            }
-
->>>>>>> eaf2c871
             // extra safety
             if (sw_serial.available())
             {
@@ -1598,7 +1233,6 @@
             }
         }
 
-<<<<<<< HEAD
         // just to log
         if (clearToSend != lastClearToSend)
         {
@@ -1615,8 +1249,6 @@
         }
 
 
-=======
->>>>>>> eaf2c871
         // OK to send based on above rules
         if (okToSend)
         {
@@ -2092,21 +1724,6 @@
 
     // safety
     if (sw_serial.available())
-<<<<<<< HEAD
-    {
-        ESP_LOGD(TAG, "SEC1 TX incoming data detected, cannot send right now");
-        noSend = true;
-    }
-
-    if (digitalRead(UART_RX_PIN))
-    {
-        ESP_LOGD(TAG, "SEC1 TX UART_RX_PIN HIGH detected, cannot send right now");
-        noSend = true;
-    }
-
-    if (noSend == true)
-=======
->>>>>>> eaf2c871
     {
         ESP_LOGD(TAG, "SEC1 TX incoming data detected, cannot send right now");
         noSend = true;
@@ -2148,10 +1765,7 @@
     // write byte *takes aprox 10ms
     sw_serial.write(toSend);
     sw_serial.flush(); // wait till sent
-<<<<<<< HEAD
-
-=======
->>>>>>> eaf2c871
+
     // timestamp tx
     last_tx = _millis();
     // re-enable rx
