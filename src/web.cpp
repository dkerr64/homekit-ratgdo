--- conflicted
+++ resolved
@@ -10,6 +10,7 @@
  * Contributions acknowledged from
  * Brandon Matthews... https://github.com/thenewwazoo
  * Jonathan Stroud...  https://github.com/jgstroud
+ * Mitchell Solomon... https://github.com/mitchjs
  * Mitchell Solomon... https://github.com/mitchjs
  *
  */
@@ -169,11 +170,7 @@
 #else
 #define STATUS_JSON_BUFFER_SIZE (256 * 8)
 #endif
-<<<<<<< HEAD
-//#define STATUS_JSON_CACHE_TIMEOUT_MS 500
-=======
 // #define STATUS_JSON_CACHE_TIMEOUT_MS 500
->>>>>>> b440fe8b
 #define LOOP_JSON_BUFFER_SIZE 512
 
 static char *status_json = NULL;
@@ -314,25 +311,6 @@
             vehicleStatusChange = false;
             JSON_ADD_STR("vehicleStatus", vehicleStatus);
         }
-<<<<<<< HEAD
-        JSON_ADD_BOOL_C( "assistLaser", laser.state(), last_reported_assist_laser);
-    }
-#endif
-    // Conditional macros, only add if value has changed
-    JSON_ADD_BOOL_C( "paired", homekit_is_paired(), last_reported_paired);
-    JSON_ADD_STR_C( "garageDoorState", DOOR_STATE(garage_door.current_state), garage_door.current_state, last_reported_garage_door.current_state);
-    JSON_ADD_STR_C( "garageLockState", LOCK_STATE(garage_door.current_lock), garage_door.current_lock, last_reported_garage_door.current_lock);
-    JSON_ADD_BOOL_C( "garageLightOn", garage_door.light, last_reported_garage_door.light);
-    JSON_ADD_BOOL_C( "garageMotion", garage_door.motion, last_reported_garage_door.motion);
-    JSON_ADD_BOOL_C( "garageObstructed", garage_door.obstructed, last_reported_garage_door.obstructed);
-    if (doorControlType == 2)
-    {
-        JSON_ADD_INT_C( "batteryState", garage_door.batteryState, last_reported_garage_door.batteryState);
-        JSON_ADD_INT_C( "openingsCount", garage_door.openingsCount, last_reported_garage_door.openingsCount);
-    }
-    JSON_ADD_INT_C( "openDuration", garage_door.openDuration, last_reported_garage_door.openDuration);
-    JSON_ADD_INT_C( "closeDuration", garage_door.closeDuration, last_reported_garage_door.closeDuration);
-=======
         JSON_ADD_BOOL_C("assistLaser", laser.state(), last_reported_assist_laser);
     }
 #endif
@@ -350,7 +328,6 @@
     }
     JSON_ADD_INT_C("openDuration", garage_door.openDuration, last_reported_garage_door.openDuration);
     JSON_ADD_INT_C("closeDuration", garage_door.closeDuration, last_reported_garage_door.closeDuration);
->>>>>>> b440fe8b
     if (strlen(json) > 2)
     {
         // Have we added anything to the JSON string?
@@ -660,17 +637,10 @@
 void handle_status()
 {
     static uint32_t max_response_time = 0;
-<<<<<<< HEAD
-    //static uint32_t cache_hits = 0;
-    _millis_t startTime = _millis();
-    _millis_t upTime = startTime;
-    //static _millis_t json_cache_time = 0;
-=======
     // static uint32_t cache_hits = 0;
     _millis_t startTime = _millis();
     _millis_t upTime = startTime;
     // static _millis_t json_cache_time = 0;
->>>>>>> b440fe8b
     uint32_t response_time;
     static char *json = status_json;
 
@@ -693,7 +663,6 @@
 */
     // Build the JSON string
     JSON_START(json);
-<<<<<<< HEAD
 #ifdef ESP8266
     JSON_ADD_STR("gitRepo", "homekit-ratgdo");
 #else
@@ -712,33 +681,12 @@
     JSON_ADD_STR("wifiSSID", WiFi.SSID().c_str());
     JSON_ADD_STR("wifiRSSI", (std::to_string(WiFi.RSSI()) + " dBm, Channel " + std::to_string(WiFi.channel())).c_str());
     JSON_ADD_STR("wifiBSSID", WiFi.BSSIDstr().c_str());
+#ifdef ESP8266
+    JSON_ADD_BOOL("lockedAP", wifiConf.bssid_set);
+#else
     JSON_ADD_BOOL("lockedAP", false);
-=======
-#ifdef ESP8266
-    JSON_ADD_STR("gitRepo", "homekit-ratgdo");
-#else
-    JSON_ADD_STR("gitRepo", "homekit-ratgdo32");
-#endif
-    JSON_ADD_INT("upTime", upTime);
-    JSON_ADD_STR(cfg_deviceName, userConfig->getDeviceName());
-    JSON_ADD_STR("userName", userConfig->getwwwUsername());
-    JSON_ADD_BOOL("paired", homekit_is_paired());
-    JSON_ADD_STR("firmwareVersion", std::string(AUTO_VERSION).c_str());
-    JSON_ADD_STR(cfg_localIP, userConfig->getLocalIP());
-    JSON_ADD_STR(cfg_subnetMask, userConfig->getSubnetMask());
-    JSON_ADD_STR(cfg_gatewayIP, userConfig->getGatewayIP());
-    JSON_ADD_STR(cfg_nameserverIP, userConfig->getNameserverIP());
-    JSON_ADD_STR("macAddress", WiFi.macAddress().c_str());
-    JSON_ADD_STR("wifiSSID", WiFi.SSID().c_str());
-    JSON_ADD_STR("wifiRSSI", (std::to_string(WiFi.RSSI()) + " dBm, Channel " + std::to_string(WiFi.channel())).c_str());
-    JSON_ADD_STR("wifiBSSID", WiFi.BSSIDstr().c_str());
-#ifdef ESP8266
-    JSON_ADD_BOOL("lockedAP", wifiConf.bssid_set);
-#else
-    JSON_ADD_BOOL("lockedAP", false);
 #endif
     JSON_ADD_INT("wifiPower", userConfig->getWifiPower());
->>>>>>> b440fe8b
     JSON_ADD_INT(cfg_GDOSecurityType, (uint32_t)userConfig->getGDOSecurityType());
     JSON_ADD_BOOL(cfg_useToggleToClose, userConfig->getUseToggleToClose());
     JSON_ADD_STR("garageDoorState", garage_door.active ? DOOR_STATE(garage_door.current_state) : DOOR_STATE(255));
@@ -792,10 +740,6 @@
     JSON_ADD_INT("clients", clientCount);
     JSON_ADD_BOOL("lockedAP", wifiConf.bssid_set);
     JSON_ADD_INT("wifiPhyMode", userConfig->getWifiPhyMode());
-<<<<<<< HEAD
-    JSON_ADD_INT("wifiPower", userConfig->getWifiPower());
-=======
->>>>>>> b440fe8b
     JSON_ADD_INT("minStack", ESP.getFreeContStack());
 #else
     JSON_ADD_INT("occupancyDuration", userConfig->getOccupancyDuration());
@@ -820,11 +764,7 @@
     JSON_ADD_INT(cfg_assistDuration, userConfig->getAssistDuration());
 #endif
     JSON_ADD_INT("webRequests", request_count);
-<<<<<<< HEAD
-    //JSON_ADD_INT("webCacheHits", cache_hits);
-=======
     // JSON_ADD_INT("webCacheHits", cache_hits);
->>>>>>> b440fe8b
     JSON_ADD_INT("webDroppedConns", dropped_connections);
     JSON_ADD_INT("webMaxResponseTime", max_response_time);
     JSON_END();
@@ -837,11 +777,7 @@
     server.sendHeader(F("Cache-Control"), F("no-cache, no-store"));
     server.send_P(200, type_json, json);
     response_time = _millis() - startTime;
-<<<<<<< HEAD
-    //json_cache_time = _millis();
-=======
     // json_cache_time = _millis();
->>>>>>> b440fe8b
     max_response_time = std::max(max_response_time, response_time);
     if (strlen(json) > STATUS_JSON_BUFFER_SIZE * 85 / 100)
     {
